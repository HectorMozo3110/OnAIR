--- conflicted
+++ resolved
@@ -8,12 +8,7 @@
 # See "NOSA GSC-19165-1 OnAIR.pdf"
 
 import copy
-<<<<<<< HEAD
-import numpy as np
-import random
-=======
 import random 
->>>>>>> 1dad9fb3
 
 
 class Diagnosis:
