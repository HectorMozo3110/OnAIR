--- conflicted
+++ resolved
@@ -12,11 +12,7 @@
 from datetime import datetime
 from test_all import *
 
-<<<<<<< HEAD
 #from src.run_scripts.execution_engine import ExecutionEngine
-=======
-from src.run_scripts.execution_engine import ExecutionEngine
->>>>>>> ea7d900a
 
 def main():
     os.system('find . -name \'.DS_Store\' -type f -delete') # Removes those pesky .DS_Store files that Macs make
