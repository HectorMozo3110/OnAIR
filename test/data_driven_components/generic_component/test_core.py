--- conflicted
+++ resolved
@@ -61,27 +61,6 @@
     assert "apriori_training" in e_info.__str__()
     assert "update" in e_info.__str__()
     assert "render_diagnosis" in e_info.__str__()
-<<<<<<< HEAD
-
-def test_AIPlugIn_raises_error_when_an_inherited_class_calls_abstract_methods_in_parent():
-    # Act
-    cut = BadFakeAIPlugIn.__new__(BadFakeAIPlugIn)
-
-    # populate list with the functions that should raise exceptions when called.
-    not_implemented_functions = [cut.update, cut.apriori_training, cut.render_diagnosis]
-    raised = [] # fill with exception results
-
-    for fnc in not_implemented_functions:
-        exception_raised = False
-        try:
-            fnc()
-        except:
-            exception_raised = True
-        raised.append(exception_raised)
-
-    # Assert
-    assert all(raised)
-=======
 
 def test_AIPlugIn_raises_error_when_an_inherited_class_calls_abstract_methods_in_parent():
     # Act
@@ -93,7 +72,6 @@
         with pytest.raises(NotImplementedError) as e_info:
             fnc()
         assert "NotImplementedError" in e_info.__str__()
->>>>>>> 47b1dcfe
 
 # Complete plugin call tests
 def test_AIPlugIn_does_not_raise_error_when_an_inherited_class_is_instantiated_because_abstract_methods_are_implemented_by_that_class():
