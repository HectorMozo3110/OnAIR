# RAISR-2.0
<<<<<<< HEAD
# TODO: Need to make a parser unit test that every single parser would need to pass, and the only difference would be which files you give them to parse 
=======

Hi James! Surprise... !!!!

Re-writing a fully tested and rearchitected system. 
>>>>>>> dac455ac
<|MERGE_RESOLUTION|>--- conflicted
+++ resolved
@@ -1,9 +1,7 @@
 # RAISR-2.0
-<<<<<<< HEAD
-# TODO: Need to make a parser unit test that every single parser would need to pass, and the only difference would be which files you give them to parse 
-=======
 
 Hi James! Surprise... !!!!
 
 Re-writing a fully tested and rearchitected system. 
->>>>>>> dac455ac
+
+TODO: Need to make a parser unit test that every single parser would need to pass, and the only difference would be which files you give them to parse 