"""
Data driven learning class for managing all data driven AI components
"""

import copy
import os
import numpy as np

from src.util.print_io import *
from src.util.data_reformatting import *

from src.data_driven_components.associativity.associativity import Associativity
from src.data_driven_components.vae.vae import VAE, loadVAE

class DataDrivenLearning:
    def __init__(self, headers=[], window_size=10):
        self.classes = {'RED' : 0,
                     'YELLOW' : 1,
                      'GREEN' : 2,
                        '---' : 3}
        self.inverted_classes = {0 : 'RED',
                                 1 : 'YELLOW',
                                 2 : 'GREEN',
                                 3 : '---'}

        assert(len(headers)>0)

        self.headers = headers
        self.window_size = window_size
        self.associations = Associativity(headers, self.window_size, True)
        self.vae = loadVAE('data_driven_components/vae/runs/2-7-2021_13:6:25/checkpoint_0019.pth.tar', headers=headers, window_size=self.window_size)

    def apriori_training(self, data):
<<<<<<< HEAD
        
        batch_data = prep_apriori_training_data(data, self.window_size)
=======
        if not data == []:
            batch_data = prep_apriori_training_data(data, self.window_size)
        else:
            batch_data = []
            
>>>>>>> 4a543a9d
        self.associations.apriori_training(batch_data)
        self.vae.apriori_training(batch_data)

    def update(self, curr_data, status):
        input_data = floatify_input(curr_data, self.window_size)
        output_data = self.status_to_oneHot(status)

        self.associations.update(input_data)
        self.vae.update(input_data)
        
        return input_data, output_data 

    def diagnose(self):
        diagnosis = {}
        diagnosis['associativity_diagnosis'] = self.associations.render_diagnosis()
        diagnosis['vae_diagnosis'] = self.vae.render_diagnosis()
        return diagnosis     

    ###### HELPER FUNCTIONS
    def status_to_oneHot(self, status):
        if isinstance(status, np.ndarray):
            return status
        one_hot = [0.0, 0.0, 0.0, 0.0]
        one_hot[self.classes[status]] = 1.0
        return list(one_hot)
<|MERGE_RESOLUTION|>--- conflicted
+++ resolved
@@ -31,16 +31,10 @@
         self.vae = loadVAE('data_driven_components/vae/runs/2-7-2021_13:6:25/checkpoint_0019.pth.tar', headers=headers, window_size=self.window_size)
 
     def apriori_training(self, data):
-<<<<<<< HEAD
-        
-        batch_data = prep_apriori_training_data(data, self.window_size)
-=======
         if not data == []:
             batch_data = prep_apriori_training_data(data, self.window_size)
         else:
             batch_data = []
-            
->>>>>>> 4a543a9d
         self.associations.apriori_training(batch_data)
         self.vae.apriori_training(batch_data)
 
