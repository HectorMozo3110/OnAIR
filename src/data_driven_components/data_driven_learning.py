"""
Data driven learning class for managing all data driven AI components
"""
import importlib

from src.util.data_conversion import *
from src.data_driven_components.generic_component import AIPlugIn


class DataDrivenLearning:
    def __init__(self, headers, _ai_plugins:list=[]):
        assert(len(headers)>0)
        self.headers = headers
        self.ai_constructs = [
<<<<<<< HEAD
            importlib.import_module('src.data_driven_components.' + plugin_name + '.core').Plugin(plugin_name, headers) for plugin_name in _ai_plugins
=======
            importlib.import_module('src.data_driven_components.' + plugin_name + '.' + f'{plugin_name}_plugin').AIPlugIn(plugin_name, headers) for plugin_name in _ai_plugins
>>>>>>> 0ef79ea1
        ]

    def update(self, curr_data, status):
        input_data = floatify_input(curr_data)
        output_data = status_to_oneHot(status)
        for plugin in self.ai_constructs:
            plugin.update(input_data)

    def apriori_training(self, batch_data):
        for plugin in self.ai_constructs:
            plugin.apriori_training(batch_data)

    def render_diagnosis(self):
        diagnoses = {}
        for plugin in self.ai_constructs:
            diagnoses[plugin.component_name] = plugin.render_diagnosis()
        return diagnoses


<|MERGE_RESOLUTION|>--- conflicted
+++ resolved
@@ -12,11 +12,7 @@
         assert(len(headers)>0)
         self.headers = headers
         self.ai_constructs = [
-<<<<<<< HEAD
-            importlib.import_module('src.data_driven_components.' + plugin_name + '.core').Plugin(plugin_name, headers) for plugin_name in _ai_plugins
-=======
-            importlib.import_module('src.data_driven_components.' + plugin_name + '.' + f'{plugin_name}_plugin').AIPlugIn(plugin_name, headers) for plugin_name in _ai_plugins
->>>>>>> 0ef79ea1
+            importlib.import_module('src.data_driven_components.' + plugin_name + '.' + f'{plugin_name}_plugin').Plugin(plugin_name, headers) for plugin_name in _ai_plugins
         ]
 
     def update(self, curr_data, status):
