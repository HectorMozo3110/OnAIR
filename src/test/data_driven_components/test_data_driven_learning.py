--- conflicted
+++ resolved
@@ -9,30 +9,13 @@
     def setUp(self):
         self.test_path = os.path.dirname(os.path.abspath(__file__))
 
-<<<<<<< HEAD
-    # def test_init_empty_ddl(self):
-    #     L = DataDrivenLearning()
-    #     self.assertEquals(L.headers, [])
-
-    def test_init_nonempty_ddl(self):
-=======
     def test_init(self):
->>>>>>> a3b4caa2
         L = DataDrivenLearning(['A'])
         self.assertEquals(L.headers, ['A'])
 
         # self.assertEquals(L.init_learning_systems(['A'])[0], [0.0])
         # self.assertEquals(L.init_learning_systems(['A'])[1], [0.0, 0.0, 0.0, 1.0])
 
-<<<<<<< HEAD
-=======
-        L2 = DataDrivenLearning(['A'], [1])
-        self.assertEquals(L2.headers, ['A'])
-        
-        # self.assertEquals(L2.init_learning_systems(['A'], [1])[0], [1.0])
-        # self.assertEquals(L2.init_learning_systems(['A'], [1])[1], [0.0, 0.0, 0.0, 1.0])
-
->>>>>>> a3b4caa2
     def test_update(self):
         headers = ['TIME', 'A', 'B']
 
