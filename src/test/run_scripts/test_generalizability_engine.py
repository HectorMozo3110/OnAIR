""" Test Generalizability Engine """ 

import os 
import unittest 

from src.run_scripts.generalizability_engine import GeneralizabilityEngine, DataWrapper

from src.data_driven_components.associativity.associativity import Associativity
from src.data_driven_components.vae.vae import VAE
from src.data_driven_components.pomdp.pomdp import POMDP

class TestGeneralizabilityEngine(unittest.TestCase):

    def setUp(self):
        self.test_path = os.path.dirname(os.path.abspath(__file__))
        self.run_path = os.environ['RUN_PATH']
        self.GE = GeneralizabilityEngine(self.run_path, 'Associativity', sample_paths=['generalizability_testing/'])
<<<<<<< HEAD
    
    # def test_init_empty_engine(self):
    #     GE = GeneralizabilityEngine()
    #     self.assertEquals(GE.sample_paths, [])
    #     self.assertEquals(GE.data_samples, [])
    #     self.assertEquals(GE.construct, None)

    def test_init_nonempty_engine(self):
=======

    def test_init(self):
>>>>>>> a3b4caa2
        GE = GeneralizabilityEngine(self.run_path, 'Associativity', sample_paths=['generalizability_testing/'])

        self.assertEquals(GE.sample_paths, ['generalizability_testing/'])
        self.assertEquals(type(GE.data_samples[0]), DataWrapper)
        self.assertTrue(len(GE.data_samples) > 0)
        self.assertEquals(type(GE.construct), Associativity)

        GE = GeneralizabilityEngine(self.run_path, 'VAE', sample_paths=['generalizability_testing/'])

        self.assertEquals(GE.sample_paths, ['generalizability_testing/'])
        self.assertEquals(type(GE.data_samples[0]), DataWrapper)
        self.assertTrue(len(GE.data_samples) > 0)
        self.assertEquals(type(GE.construct), VAE)

        # GE = GeneralizabilityEngine(self.run_path, 'POMDP', sample_paths=['generalizability_testing/'])

        # self.assertEquals(GE.sample_paths, ['generalizability_testing/'])
        # self.assertEquals(type(GE.data_samples[0]), DataWrapper)
        # self.assertTrue(len(GE.data_samples) > 0)
        # self.assertEquals(type(GE.construct), POMDP)

    def test_init_construct(self):
<<<<<<< HEAD
        GE = self.GE
        construct = GE.init_construct('Associativity', [['A', 'B'], [1,3]])
        self.assertEquals(type(construct), Associativity)

        construct = GE.init_construct('VAE', [['A', 'B'], 1,3])
        self.assertEquals(type(construct), VAE)

        # construct = GE.init_construct('POMDP', ['name', '/path/name.csv', ['A', 'B']])
        # self.assertEquals(type(construct), POMDP)

    def test_init_samples(self):
        GE = self.GE
        GE.sample_paths = ['generalizability_testing/']
        data_samples = GE.init_samples(self.run_path + '/data/raw_telemetry_data/')
=======
        construct = self.GE.init_construct('Associativity', [['A', 'B'], [1,3]])
        self.assertEquals(type(construct), Associativity)

        construct = self.GE.init_construct('VAE', [1,3])
        self.assertEquals(type(construct), VAE)

        construct = self.GE.init_construct('POMDP', ['name', '/path/name.csv', ['A', 'B']])
        self.assertEquals(type(construct), POMDP)

    def test_init_samples(self):
        self.GE.sample_paths = ['generalizability_testing/']
        data_samples = self.GE.init_samples(self.run_path + '/data/raw_telemetry_data/')
>>>>>>> a3b4caa2

        self.assertEquals(type(data_samples[0]), DataWrapper)
        self.assertTrue(len(data_samples )> 0)

    def test_extract_dimensional_info(self):
<<<<<<< HEAD
        GE = self.GE
        wrapper = DataWrapper('temp/path', ['A'], [[1]])
        GE.data_samples = [wrapper]
        dim_info = GE.extract_dimensional_info('Associativity')
        self.assertEquals(dim_info, [['A'], 10])

        # dim_info = GE.extract_dimensional_info('POMDP')
        # self.assertEquals(dim_info, ['path', 'temp/path', ['A'] ])

        dim_info = GE.extract_dimensional_info('VAE')
        self.assertEquals(dim_info, [['A'],10])
=======
        wrapper = DataWrapper('temp/path', ['A'], [1])
        self.GE.data_samples = [wrapper]
        dim_info = self.GE.extract_dimensional_info('Associativity')
        self.assertEquals(dim_info, [['A'], 1])

        dim_info = self.GE.extract_dimensional_info('POMDP')
        self.assertEquals(dim_info, ['path', 'temp/path', ['A'] ])

        dim_info = self.GE.extract_dimensional_info('VAE')
        self.assertEquals(dim_info, [1,1])
>>>>>>> a3b4caa2

if __name__ == '__main__':
    unittest.main()









<|MERGE_RESOLUTION|>--- conflicted
+++ resolved
@@ -9,25 +9,15 @@
 from src.data_driven_components.vae.vae import VAE
 from src.data_driven_components.pomdp.pomdp import POMDP
 
+
 class TestGeneralizabilityEngine(unittest.TestCase):
 
     def setUp(self):
         self.test_path = os.path.dirname(os.path.abspath(__file__))
         self.run_path = os.environ['RUN_PATH']
         self.GE = GeneralizabilityEngine(self.run_path, 'Associativity', sample_paths=['generalizability_testing/'])
-<<<<<<< HEAD
-    
-    # def test_init_empty_engine(self):
-    #     GE = GeneralizabilityEngine()
-    #     self.assertEquals(GE.sample_paths, [])
-    #     self.assertEquals(GE.data_samples, [])
-    #     self.assertEquals(GE.construct, None)
-
-    def test_init_nonempty_engine(self):
-=======
 
     def test_init(self):
->>>>>>> a3b4caa2
         GE = GeneralizabilityEngine(self.run_path, 'Associativity', sample_paths=['generalizability_testing/'])
 
         self.assertEquals(GE.sample_paths, ['generalizability_testing/'])
@@ -50,7 +40,6 @@
         # self.assertEquals(type(GE.construct), POMDP)
 
     def test_init_construct(self):
-<<<<<<< HEAD
         GE = self.GE
         construct = GE.init_construct('Associativity', [['A', 'B'], [1,3]])
         self.assertEquals(type(construct), Associativity)
@@ -65,26 +54,11 @@
         GE = self.GE
         GE.sample_paths = ['generalizability_testing/']
         data_samples = GE.init_samples(self.run_path + '/data/raw_telemetry_data/')
-=======
-        construct = self.GE.init_construct('Associativity', [['A', 'B'], [1,3]])
-        self.assertEquals(type(construct), Associativity)
-
-        construct = self.GE.init_construct('VAE', [1,3])
-        self.assertEquals(type(construct), VAE)
-
-        construct = self.GE.init_construct('POMDP', ['name', '/path/name.csv', ['A', 'B']])
-        self.assertEquals(type(construct), POMDP)
-
-    def test_init_samples(self):
-        self.GE.sample_paths = ['generalizability_testing/']
-        data_samples = self.GE.init_samples(self.run_path + '/data/raw_telemetry_data/')
->>>>>>> a3b4caa2
 
         self.assertEquals(type(data_samples[0]), DataWrapper)
         self.assertTrue(len(data_samples )> 0)
 
     def test_extract_dimensional_info(self):
-<<<<<<< HEAD
         GE = self.GE
         wrapper = DataWrapper('temp/path', ['A'], [[1]])
         GE.data_samples = [wrapper]
@@ -96,18 +70,6 @@
 
         dim_info = GE.extract_dimensional_info('VAE')
         self.assertEquals(dim_info, [['A'],10])
-=======
-        wrapper = DataWrapper('temp/path', ['A'], [1])
-        self.GE.data_samples = [wrapper]
-        dim_info = self.GE.extract_dimensional_info('Associativity')
-        self.assertEquals(dim_info, [['A'], 1])
-
-        dim_info = self.GE.extract_dimensional_info('POMDP')
-        self.assertEquals(dim_info, ['path', 'temp/path', ['A'] ])
-
-        dim_info = self.GE.extract_dimensional_info('VAE')
-        self.assertEquals(dim_info, [1,1])
->>>>>>> a3b4caa2
 
 if __name__ == '__main__':
     unittest.main()
@@ -116,7 +78,3 @@
 
 
 
-
-
-
-
